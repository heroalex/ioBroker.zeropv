--- conflicted
+++ resolved
@@ -28,13 +28,8 @@
     "@alcalzone/release-script-plugin-manual-review": "^3.7.0",
     "@iobroker/adapter-dev": "^1.4.0",
     "@iobroker/testing": "^5.0.4",
-<<<<<<< HEAD
     "chai-as-promised": "^8.0.1",
-    "chai": "^4.5.0",
-=======
-    "chai-as-promised": "^7.1.2",
     "chai": "^5.2.1",
->>>>>>> a21dcc13
     "mocha": "^11.7.1",
     "proxyquire": "^2.1.3",
     "sinon": "^21.0.0",
